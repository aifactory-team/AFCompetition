{
  "nbformat": 4,
  "nbformat_minor": 0,
  "metadata": {
    "colab": {
      "name": "1897_baseline_submit.ipynb",
      "provenance": [],
      "collapsed_sections": []
    },
    "kernelspec": {
      "name": "python3",
      "language": "python",
      "display_name": "Python 3 (ipykernel)"
    },
    "language_info": {
      "name": "python"
    }
  },
  "cells": [
    {
<<<<<<< HEAD
     "data": {
      "text/plain": "   Unnamed: 0        AudioName  ClassID\n0           0  audio_00000.wav        0\n1           1  audio_00001.wav        0\n2           2  audio_00002.wav        1\n3           3  audio_00003.wav        0\n4           4  audio_00004.wav        0",
      "text/html": "<div>\n<style scoped>\n    .dataframe tbody tr th:only-of-type {\n        vertical-align: middle;\n    }\n\n    .dataframe tbody tr th {\n        vertical-align: top;\n    }\n\n    .dataframe thead th {\n        text-align: right;\n    }\n</style>\n<table border=\"1\" class=\"dataframe\">\n  <thead>\n    <tr style=\"text-align: right;\">\n      <th></th>\n      <th>Unnamed: 0</th>\n      <th>AudioName</th>\n      <th>ClassID</th>\n    </tr>\n  </thead>\n  <tbody>\n    <tr>\n      <th>0</th>\n      <td>0</td>\n      <td>audio_00000.wav</td>\n      <td>0</td>\n    </tr>\n    <tr>\n      <th>1</th>\n      <td>1</td>\n      <td>audio_00001.wav</td>\n      <td>0</td>\n    </tr>\n    <tr>\n      <th>2</th>\n      <td>2</td>\n      <td>audio_00002.wav</td>\n      <td>1</td>\n    </tr>\n    <tr>\n      <th>3</th>\n      <td>3</td>\n      <td>audio_00003.wav</td>\n      <td>0</td>\n    </tr>\n    <tr>\n      <th>4</th>\n      <td>4</td>\n      <td>audio_00004.wav</td>\n      <td>0</td>\n    </tr>\n  </tbody>\n</table>\n</div>"
     },
     "execution_count": 28,
     "metadata": {},
     "output_type": "execute_result"
    }
   ],
   "source": [
    "import pandas as pd\n",
    "from random import random\n",
    "\n",
    "sample_output = pd.read_csv('1897_output_sample.csv')\n",
    "sample_output[\"ClassID\"] = sample_output[\"ClassID\"].map(lambda x: round(random()))\n",
    "sample_output.to_csv('1897_output_sample.csv')\n",
    "sample_output.head(5)"
   ],
   "metadata": {
    "collapsed": false,
    "pycharm": {
     "name": "#%%\n"
=======
  "cells": [
    {
=======
>>>>>>> f78b2b74
      "cell_type": "markdown",
      "metadata": {
        "id": "gsCJbbiqT0Yl"
      },
      "source": [
        "샘플 제출 파일을 다운로드 받습니다."
      ]
    },
    {
      "cell_type": "code",
      "metadata": {
        "colab": {
          "base_uri": "https://localhost:8080/"
        },
        "id": "WHboA_AxyEVm",
<<<<<<< HEAD
        "outputId": "b33994f2-e70c-4fa0-f696-fe0cbc7e28a8"
=======
        "outputId": "d3f31e07-261d-41a9-ff9d-588097bb8179"
>>>>>>> f78b2b74
      },
      "source": [
        "!wget https://raw.githubusercontent.com/aifactory-team/AFCompetition/main/1897/1897_output_sample.csv"
      ],
<<<<<<< HEAD
      "execution_count": 18,
      "outputs": [
        {
          "output_type": "stream",
          "name": "stdout",
          "text": [
            "--2021-11-16 16:42:23--  https://raw.githubusercontent.com/aifactory-team/AFCompetition/main/1897/1897_output_sample.csv\n",
            "Resolving raw.githubusercontent.com (raw.githubusercontent.com)... 185.199.111.133, 185.199.108.133, 185.199.110.133, ...\n",
            "Connecting to raw.githubusercontent.com (raw.githubusercontent.com)|185.199.111.133|:443... connected.\n",
            "HTTP request sent, awaiting response... 200 OK\n",
            "Length: 56219 (55K) [text/plain]\n",
            "Saving to: ‘1897_output_sample.csv.1’\n",
            "\n",
            "\r1897_output_sample.   0%[                    ]       0  --.-KB/s               \r1897_output_sample. 100%[===================>]  54.90K  --.-KB/s    in 0.01s   \n",
            "\n",
            "2021-11-16 16:42:23 (4.15 MB/s) - ‘1897_output_sample.csv.1’ saved [56219/56219]\n",
            "\n"
          ]
        }
      ]
    },
    {
      "cell_type": "code",
      "metadata": {
        "id": "sVKIcAInknp2"
      },
      "source": [
        "import pandas as pd\n",
        "import numpy as np\n",
        "\n",
        "csv_test = pd.read_csv('1897_output_sample.csv')\n",
        "data = np.random.randint(0, 2, size=2958)\n",
        "csv_test['ClassID'] = data\n",
        "csv_test.to_csv('1897_submit.csv', sep=',', index = False)"
      ],
      "execution_count": 19,
      "outputs": []
=======
      "execution_count": null,
      "outputs": [
        {
          "name": "stdout",
          "output_type": "stream",
          "text": [
            "--2021-11-17 02:01:37--  https://raw.githubusercontent.com/aifactory-team/AFCompetition/main/1897/1897_output_sample.csv\r\n",
            "Resolving raw.githubusercontent.com (raw.githubusercontent.com)... 185.199.108.133, 185.199.111.133, 185.199.109.133, ...\r\n",
            "Connecting to raw.githubusercontent.com (raw.githubusercontent.com)|185.199.108.133|:443... connected.\r\n",
            "HTTP request sent, awaiting response... 200 OK\r\n",
            "Length: 56219 (55K) [text/plain]\r\n",
            "Saving to: ‘1897_output_sample.csv.2’\r\n",
            "\r\n",
            "1897_output_sample. 100%[===================>]  54.90K  --.-KB/s    in 0.02s   \r\n",
            "\r\n",
            "2021-11-17 02:01:37 (3.47 MB/s) - ‘1897_output_sample.csv.2’ saved [56219/56219]\r\n",
            "\r\n"
          ]
        }
      ]
    },
    {
      "cell_type": "markdown",
      "metadata": {
        "collapsed": false,
        "pycharm": {
          "name": "#%% md\n"
        },
        "id": "qLNB44-RuLIa"
      },
      "source": [
        "아래 예시는 정답 셀에 랜덤한 숫자를 채워 출력합니다.\n",
        "\n",
        "참가자분들은 검증셋의 입력 데이터를 이용해 출력 값을 추론하는 모델을 이용해 정답을 만들어주세요 :)"
      ]
    },
    {
      "cell_type": "code",
      "metadata": {
        "pycharm": {
          "name": "#%%\n"
        },
        "id": "55nv_yMOuLIb",
        "outputId": "5d651493-26a5-4caa-d9a4-81ad192608aa"
      },
      "source": [
        "import pandas as pd\n",
        "from random import random\n",
        "\n",
        "sample_output = pd.read_csv('1897_output_sample.csv')\n",
        "sample_output[\"ClassID\"] = sample_output[\"ClassID\"].map(lambda x: round(random()))\n",
        "sample_output.to_csv('1897_output_sample.csv')\n",
        "sample_output.head(5)"
      ],
      "execution_count": null,
      "outputs": [
        {
          "data": {
            "text/plain": "   Unnamed: 0        AudioName  ClassID\n0           0  audio_00000.wav        0\n1           1  audio_00001.wav        0\n2           2  audio_00002.wav        1\n3           3  audio_00003.wav        0\n4           4  audio_00004.wav        0",
            "text/html": "<div>\n<style scoped>\n    .dataframe tbody tr th:only-of-type {\n        vertical-align: middle;\n    }\n\n    .dataframe tbody tr th {\n        vertical-align: top;\n    }\n\n    .dataframe thead th {\n        text-align: right;\n    }\n</style>\n<table border=\"1\" class=\"dataframe\">\n  <thead>\n    <tr style=\"text-align: right;\">\n      <th></th>\n      <th>Unnamed: 0</th>\n      <th>AudioName</th>\n      <th>ClassID</th>\n    </tr>\n  </thead>\n  <tbody>\n    <tr>\n      <th>0</th>\n      <td>0</td>\n      <td>audio_00000.wav</td>\n      <td>0</td>\n    </tr>\n    <tr>\n      <th>1</th>\n      <td>1</td>\n      <td>audio_00001.wav</td>\n      <td>0</td>\n    </tr>\n    <tr>\n      <th>2</th>\n      <td>2</td>\n      <td>audio_00002.wav</td>\n      <td>1</td>\n    </tr>\n    <tr>\n      <th>3</th>\n      <td>3</td>\n      <td>audio_00003.wav</td>\n      <td>0</td>\n    </tr>\n    <tr>\n      <th>4</th>\n      <td>4</td>\n      <td>audio_00004.wav</td>\n      <td>0</td>\n    </tr>\n  </tbody>\n</table>\n</div>"
          },
          "execution_count": 28,
          "metadata": {},
          "output_type": "execute_result"
        }
      ]
>>>>>>> f78b2b74
    },
    {
      "cell_type": "markdown",
      "metadata": {
        "id": "R3XQIj0N5VQW"
      },
      "source": [
<<<<<<< HEAD
        "왼쪽 사이드바에 파일 아이콘을 선택한 후, \"1897_submit.csv\" 파일을 선택하여, 파일 이름 옆 메뉴에서 다운로드를 클릭 후 파일을 다운로드 받습니다.\n"
=======
        "왼쪽 사이드바에 파일 아이콘을 선택하여, \"1897_output_sample.csv\" 파일을 선택하여, 파일 이름 옆 메뉴에서 다운로드를 클릭하여 파일을 다운로드 받습니다.\n"
>>>>>>> f78b2b74
      ]
    },
    {
      "cell_type": "markdown",
      "metadata": {
        "id": "ZUYWCv6MU-UP"
      },
      "source": [
<<<<<<< HEAD
        "다운로드 받은 1897_submit.csv 파일을 아래 태스크에 제출합니다. http://aifactory.space/competition/detail/1897"
      ]
  }
 ]
=======
        "다운로드 받은 1897_output_sample.csv 파일을 아래 태스크에 제출합니다. http://aifactory.space/competition/detail/1897"
      ]
    }
  ]
>>>>>>> f78b2b74
}<|MERGE_RESOLUTION|>--- conflicted
+++ resolved
@@ -18,7 +18,6 @@
   },
   "cells": [
     {
-<<<<<<< HEAD
      "data": {
       "text/plain": "   Unnamed: 0        AudioName  ClassID\n0           0  audio_00000.wav        0\n1           1  audio_00001.wav        0\n2           2  audio_00002.wav        1\n3           3  audio_00003.wav        0\n4           4  audio_00004.wav        0",
       "text/html": "<div>\n<style scoped>\n    .dataframe tbody tr th:only-of-type {\n        vertical-align: middle;\n    }\n\n    .dataframe tbody tr th {\n        vertical-align: top;\n    }\n\n    .dataframe thead th {\n        text-align: right;\n    }\n</style>\n<table border=\"1\" class=\"dataframe\">\n  <thead>\n    <tr style=\"text-align: right;\">\n      <th></th>\n      <th>Unnamed: 0</th>\n      <th>AudioName</th>\n      <th>ClassID</th>\n    </tr>\n  </thead>\n  <tbody>\n    <tr>\n      <th>0</th>\n      <td>0</td>\n      <td>audio_00000.wav</td>\n      <td>0</td>\n    </tr>\n    <tr>\n      <th>1</th>\n      <td>1</td>\n      <td>audio_00001.wav</td>\n      <td>0</td>\n    </tr>\n    <tr>\n      <th>2</th>\n      <td>2</td>\n      <td>audio_00002.wav</td>\n      <td>1</td>\n    </tr>\n    <tr>\n      <th>3</th>\n      <td>3</td>\n      <td>audio_00003.wav</td>\n      <td>0</td>\n    </tr>\n    <tr>\n      <th>4</th>\n      <td>4</td>\n      <td>audio_00004.wav</td>\n      <td>0</td>\n    </tr>\n  </tbody>\n</table>\n</div>"
@@ -41,11 +40,8 @@
     "collapsed": false,
     "pycharm": {
      "name": "#%%\n"
-=======
   "cells": [
     {
-=======
->>>>>>> f78b2b74
       "cell_type": "markdown",
       "metadata": {
         "id": "gsCJbbiqT0Yl"
@@ -61,16 +57,11 @@
           "base_uri": "https://localhost:8080/"
         },
         "id": "WHboA_AxyEVm",
-<<<<<<< HEAD
         "outputId": "b33994f2-e70c-4fa0-f696-fe0cbc7e28a8"
-=======
-        "outputId": "d3f31e07-261d-41a9-ff9d-588097bb8179"
->>>>>>> f78b2b74
       },
       "source": [
         "!wget https://raw.githubusercontent.com/aifactory-team/AFCompetition/main/1897/1897_output_sample.csv"
       ],
-<<<<<<< HEAD
       "execution_count": 18,
       "outputs": [
         {
@@ -108,74 +99,6 @@
       ],
       "execution_count": 19,
       "outputs": []
-=======
-      "execution_count": null,
-      "outputs": [
-        {
-          "name": "stdout",
-          "output_type": "stream",
-          "text": [
-            "--2021-11-17 02:01:37--  https://raw.githubusercontent.com/aifactory-team/AFCompetition/main/1897/1897_output_sample.csv\r\n",
-            "Resolving raw.githubusercontent.com (raw.githubusercontent.com)... 185.199.108.133, 185.199.111.133, 185.199.109.133, ...\r\n",
-            "Connecting to raw.githubusercontent.com (raw.githubusercontent.com)|185.199.108.133|:443... connected.\r\n",
-            "HTTP request sent, awaiting response... 200 OK\r\n",
-            "Length: 56219 (55K) [text/plain]\r\n",
-            "Saving to: ‘1897_output_sample.csv.2’\r\n",
-            "\r\n",
-            "1897_output_sample. 100%[===================>]  54.90K  --.-KB/s    in 0.02s   \r\n",
-            "\r\n",
-            "2021-11-17 02:01:37 (3.47 MB/s) - ‘1897_output_sample.csv.2’ saved [56219/56219]\r\n",
-            "\r\n"
-          ]
-        }
-      ]
-    },
-    {
-      "cell_type": "markdown",
-      "metadata": {
-        "collapsed": false,
-        "pycharm": {
-          "name": "#%% md\n"
-        },
-        "id": "qLNB44-RuLIa"
-      },
-      "source": [
-        "아래 예시는 정답 셀에 랜덤한 숫자를 채워 출력합니다.\n",
-        "\n",
-        "참가자분들은 검증셋의 입력 데이터를 이용해 출력 값을 추론하는 모델을 이용해 정답을 만들어주세요 :)"
-      ]
-    },
-    {
-      "cell_type": "code",
-      "metadata": {
-        "pycharm": {
-          "name": "#%%\n"
-        },
-        "id": "55nv_yMOuLIb",
-        "outputId": "5d651493-26a5-4caa-d9a4-81ad192608aa"
-      },
-      "source": [
-        "import pandas as pd\n",
-        "from random import random\n",
-        "\n",
-        "sample_output = pd.read_csv('1897_output_sample.csv')\n",
-        "sample_output[\"ClassID\"] = sample_output[\"ClassID\"].map(lambda x: round(random()))\n",
-        "sample_output.to_csv('1897_output_sample.csv')\n",
-        "sample_output.head(5)"
-      ],
-      "execution_count": null,
-      "outputs": [
-        {
-          "data": {
-            "text/plain": "   Unnamed: 0        AudioName  ClassID\n0           0  audio_00000.wav        0\n1           1  audio_00001.wav        0\n2           2  audio_00002.wav        1\n3           3  audio_00003.wav        0\n4           4  audio_00004.wav        0",
-            "text/html": "<div>\n<style scoped>\n    .dataframe tbody tr th:only-of-type {\n        vertical-align: middle;\n    }\n\n    .dataframe tbody tr th {\n        vertical-align: top;\n    }\n\n    .dataframe thead th {\n        text-align: right;\n    }\n</style>\n<table border=\"1\" class=\"dataframe\">\n  <thead>\n    <tr style=\"text-align: right;\">\n      <th></th>\n      <th>Unnamed: 0</th>\n      <th>AudioName</th>\n      <th>ClassID</th>\n    </tr>\n  </thead>\n  <tbody>\n    <tr>\n      <th>0</th>\n      <td>0</td>\n      <td>audio_00000.wav</td>\n      <td>0</td>\n    </tr>\n    <tr>\n      <th>1</th>\n      <td>1</td>\n      <td>audio_00001.wav</td>\n      <td>0</td>\n    </tr>\n    <tr>\n      <th>2</th>\n      <td>2</td>\n      <td>audio_00002.wav</td>\n      <td>1</td>\n    </tr>\n    <tr>\n      <th>3</th>\n      <td>3</td>\n      <td>audio_00003.wav</td>\n      <td>0</td>\n    </tr>\n    <tr>\n      <th>4</th>\n      <td>4</td>\n      <td>audio_00004.wav</td>\n      <td>0</td>\n    </tr>\n  </tbody>\n</table>\n</div>"
-          },
-          "execution_count": 28,
-          "metadata": {},
-          "output_type": "execute_result"
-        }
-      ]
->>>>>>> f78b2b74
     },
     {
       "cell_type": "markdown",
@@ -183,11 +106,7 @@
         "id": "R3XQIj0N5VQW"
       },
       "source": [
-<<<<<<< HEAD
         "왼쪽 사이드바에 파일 아이콘을 선택한 후, \"1897_submit.csv\" 파일을 선택하여, 파일 이름 옆 메뉴에서 다운로드를 클릭 후 파일을 다운로드 받습니다.\n"
-=======
-        "왼쪽 사이드바에 파일 아이콘을 선택하여, \"1897_output_sample.csv\" 파일을 선택하여, 파일 이름 옆 메뉴에서 다운로드를 클릭하여 파일을 다운로드 받습니다.\n"
->>>>>>> f78b2b74
       ]
     },
     {
@@ -196,15 +115,8 @@
         "id": "ZUYWCv6MU-UP"
       },
       "source": [
-<<<<<<< HEAD
         "다운로드 받은 1897_submit.csv 파일을 아래 태스크에 제출합니다. http://aifactory.space/competition/detail/1897"
       ]
   }
  ]
-=======
-        "다운로드 받은 1897_output_sample.csv 파일을 아래 태스크에 제출합니다. http://aifactory.space/competition/detail/1897"
-      ]
-    }
-  ]
->>>>>>> f78b2b74
 }